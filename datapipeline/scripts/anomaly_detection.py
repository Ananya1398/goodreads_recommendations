--- conflicted
+++ resolved
@@ -1,526 +1,512 @@
-"""
-Anomaly Detection using BigQuery for Goodreads Data Pipeline
-Performs data quality validation using BigQuery SQL queries
-"""
-
-import os
-import pandas as pd
-from google.cloud import bigquery
-from airflow.utils.email import send_email
-from datapipeline.scripts.logger_setup import get_logger
-import time
-from datetime import datetime
-
-class AnomalyDetection:
-    
-    def __init__(self):
-        # Set Google Application Credentials
-        os.environ["GOOGLE_APPLICATION_CREDENTIALS"] = os.environ.get("AIRFLOW_HOME")+"/gcp_credentials.json"
-        
-        # Logging configuration
-        self.logger = get_logger("anomaly_detection")
-        
-        # BigQuery client
-        self.client = bigquery.Client()
-        self.project_id = self.client.project
-        self.dataset = "books"
-
-    def validate_data_quality(self, use_cleaned_tables=False):
-        """
-        Data quality validation using BigQuery SQL queries
-        Args:
-            use_cleaned_tables (bool): If True, validate cleaned tables; if False, validate source tables
-        """
-        try:
-            validation_type = "cleaned" if use_cleaned_tables else "source"
-            self.logger.info(f"Starting BigQuery data validation for {validation_type} tables...")
-            
-            # Validate books table
-            books_success = self.validate_books_with_bigquery(use_cleaned_tables)
-            
-            # Validate interactions table  
-            interactions_success = self.validate_interactions_with_bigquery(use_cleaned_tables)
-            
-            # Check overall success
-            if not books_success or not interactions_success:
-                self.send_failure_email(f"Data validation failed for {validation_type} tables - check logs for details")
-                raise Exception(f"Data validation failed for {validation_type} tables - critical issues found")
-            
-            self.logger.info(f"All {validation_type} data quality validations passed")
-            return True
-            
-        except Exception as e:
-            self.logger.error(f"Data validation failed: {e}")
-            raise
-
-    def get_table_structure(self, table_name):
-        """
-        Get table structure from BigQuery INFORMATION_SCHEMA
-        """
-        try:
-            columns_info = self.client.query(f"""
-                SELECT column_name, data_type
-                FROM `{self.project_id}.{self.dataset}.INFORMATION_SCHEMA.COLUMNS`
-                WHERE table_name = '{table_name}'
-                ORDER BY ordinal_position
-            """).to_dataframe(create_bqstorage_client=False)
-            
-            self.logger.info(f"Retrieved {len(columns_info)} columns for table {table_name}")
-            return columns_info
-        except Exception as e:
-            self.logger.error(f"Error fetching table structure for {table_name}: {e}")
-            return None
-
-    def validate_books_with_bigquery(self, use_cleaned_tables=False):
-        """
-        Validate books table using BigQuery SQL queries
-        Args:
-            use_cleaned_tables (bool): If True, validate cleaned table; if False, validate source table
-        """
-        try:
-            # Choose table based on validation type
-            table_name = "goodreads_books_cleaned_staging" if use_cleaned_tables else "goodreads_books_mystery_thriller_crime"
-            
-            self.logger.info(f"Validating books table: {table_name}")
-            
-<<<<<<< HEAD
-            query = f"""
-            SELECT * FROM `{self.project_id}.{self.dataset}.{table_name}`
-            """
-            df = self.client.query(query).to_dataframe(create_bqstorage_client=False)
-=======
-            # Check if table exists and get row count
-            count_query = f"""
-            SELECT COUNT(*) as row_count
-            FROM `{self.project_id}.{self.dataset}.{table_name}`
-            """
-            count_result = self.client.query(count_query).to_dataframe(create_bqstorage_client=False)
-            row_count = count_result['row_count'].iloc[0]
->>>>>>> e0443735
-            
-            if row_count == 0:
-                self.logger.error("Books table is empty")
-                return False
-            
-            self.logger.info(f"Books table has {row_count} rows")
-            
-            # Data quality validation queries
-            validation_queries = [
-                {
-                    "name": "Check for null book_id",
-                    "query": f"""
-                    SELECT COUNT(*) as null_count
-                    FROM `{self.project_id}.{self.dataset}.{table_name}`
-                    WHERE book_id IS NULL
-                    """,
-                    "max_allowed": 0
-                },
-                {
-                    "name": "Check average_rating range",
-                    "query": f"""
-                    SELECT COUNT(*) as invalid_count
-                    FROM `{self.project_id}.{self.dataset}.{table_name}`
-                    WHERE average_rating < 0 OR average_rating > 5
-                    """,
-                    "max_allowed": 0
-                },
-                {
-                    "name": "Check publication_year range",
-                    "query": f"""
-                    SELECT COUNT(*) as invalid_count
-                    FROM `{self.project_id}.{self.dataset}.{table_name}`
-                    WHERE publication_year < 1000 OR publication_year > 2030
-                    """,
-                    "max_allowed": 0
-                },
-                {
-                    "name": "Check num_pages range",
-                    "query": f"""
-                    SELECT COUNT(*) as invalid_count
-                    FROM `{self.project_id}.{self.dataset}.{table_name}`
-                    WHERE num_pages < 1 OR num_pages > 10000
-                    """,
-                    "max_allowed": 0
-                },
-                {
-                    "name": "Check ratings_count range",
-                    "query": f"""
-                    SELECT COUNT(*) as invalid_count
-                    FROM `{self.project_id}.{self.dataset}.{table_name}`
-                    WHERE ratings_count < 0
-                    """,
-                    "max_allowed": 0
-                },
-                {
-                    "name": "Check publication_month range",
-                    "query": f"""
-                    SELECT COUNT(*) as invalid_count
-                    FROM `{self.project_id}.{self.dataset}.{table_name}`
-                    WHERE publication_month < 1 OR publication_month > 12
-                    """,
-                    "max_allowed": 0
-                },
-                {
-                    "name": "Check publication_day range",
-                    "query": f"""
-                    SELECT COUNT(*) as invalid_count
-                    FROM `{self.project_id}.{self.dataset}.{table_name}`
-                    WHERE publication_day < 1 OR publication_day > 31
-                    """,
-                    "max_allowed": 0
-                },
-                {
-                    "name": "Check for duplicate book_id",
-                    "query": f"""
-                    SELECT COUNT(*) as duplicate_count
-                    FROM (
-                        SELECT book_id, COUNT(*) as cnt
-                        FROM `{self.project_id}.{self.dataset}.{table_name}`
-                        GROUP BY book_id
-                        HAVING cnt > 1
-                    )
-                    """,
-                    "max_allowed": 0
-                },
-                {
-                    "name": "Check missing value percentage",
-                    "query": f"""
-                    SELECT 
-                        COUNT(*) as total_rows,
-                        SUM(CASE WHEN title IS NULL THEN 1 ELSE 0 END) as null_title,
-                        SUM(CASE WHEN average_rating IS NULL THEN 1 ELSE 0 END) as null_rating,
-                        SUM(CASE WHEN publication_year IS NULL THEN 1 ELSE 0 END) as null_year
-                    FROM `{self.project_id}.{self.dataset}.{table_name}`
-                    """,
-                    "max_allowed": 0.2  # Allow up to 20% missing values
-                }
-            ]
-            
-            # Run validation queries
-            all_passed = True
-            for validation in validation_queries:
-                try:
-                    result = self.client.query(validation["query"]).to_dataframe(create_bqstorage_client=False)
-                    
-                    if validation["name"] == "Check missing value percentage":
-                        # Special handling for missing value check
-                        total_rows = result['total_rows'].iloc[0]
-                        null_title = result['null_title'].iloc[0]
-                        null_rating = result['null_rating'].iloc[0]
-                        null_year = result['null_year'].iloc[0]
-                        
-                        title_missing_pct = null_title / total_rows if total_rows > 0 else 0
-                        rating_missing_pct = null_rating / total_rows if total_rows > 0 else 0
-                        year_missing_pct = null_year / total_rows if total_rows > 0 else 0
-                        
-                        if title_missing_pct > validation["max_allowed"]:
-                            self.logger.error(f"Title missing percentage {title_missing_pct:.2%} exceeds threshold {validation['max_allowed']:.2%}")
-                            all_passed = False
-                        if rating_missing_pct > validation["max_allowed"]:
-                            self.logger.error(f"Rating missing percentage {rating_missing_pct:.2%} exceeds threshold {validation['max_allowed']:.2%}")
-                            all_passed = False
-                        if year_missing_pct > validation["max_allowed"]:
-                            self.logger.error(f"Year missing percentage {year_missing_pct:.2%} exceeds threshold {validation['max_allowed']:.2%}")
-                            all_passed = False
-                            
-                        self.logger.info(f"Missing value check - Title: {title_missing_pct:.2%}, Rating: {rating_missing_pct:.2%}, Year: {year_missing_pct:.2%}")
-                    else:
-                        # Standard validation check
-                        invalid_count = result.iloc[0, 0]  # First column, first row
-                        if invalid_count > validation["max_allowed"]:
-                            self.logger.error(f"{validation['name']}: {invalid_count} violations found (max allowed: {validation['max_allowed']})")
-                            all_passed = False
-                        else:
-                            self.logger.info(f"{validation['name']}: PASSED ({invalid_count} violations)")
-                            
-                except Exception as e:
-                    self.logger.error(f"Error running validation '{validation['name']}': {e}")
-                    all_passed = False
-            
-            if all_passed:
-                self.logger.info("Books table validation passed")
-                return True
-            else:
-                self.logger.error("Books table validation failed")
-                return False
-                
-        except Exception as e:
-            self.logger.error(f"Error validating books table: {e}")
-            return False
-
-    def validate_interactions_with_bigquery(self, use_cleaned_tables=False):
-        """
-        Validate interactions table using BigQuery SQL queries
-        Args:
-            use_cleaned_tables (bool): If True, validate cleaned table; if False, validate source table
-        """
-        try:
-            # Choose table based on validation type
-            table_name = "goodreads_interactions_cleaned_staging" if use_cleaned_tables else "goodreads_interactions_mystery_thriller_crime"
-            
-            self.logger.info(f"Validating interactions table: {table_name}")
-            
-<<<<<<< HEAD
-            query = f"""
-            SELECT * FROM `{self.project_id}.{self.dataset}.{table_name}`
-            """
-            df = self.client.query(query).to_dataframe(create_bqstorage_client=False)
-=======
-            # Check if table exists and get row count
-            count_query = f"""
-            SELECT COUNT(*) as row_count
-            FROM `{self.project_id}.{self.dataset}.{table_name}`
-            """
-            count_result = self.client.query(count_query).to_dataframe(create_bqstorage_client=False)
-            row_count = count_result['row_count'].iloc[0]
->>>>>>> e0443735
-            
-            if row_count == 0:
-                self.logger.error("Interactions table is empty")
-                return False
-            
-            self.logger.info(f"Interactions table has {row_count} rows")
-            
-            # Data quality validation queries
-            validation_queries = [
-                {
-                    "name": "Check for null user_id",
-                    "query": f"""
-                    SELECT COUNT(*) as null_count
-                    FROM `{self.project_id}.{self.dataset}.{table_name}`
-                    WHERE user_id IS NULL
-                    """,
-                    "max_allowed": 0
-                },
-                {
-                    "name": "Check for null book_id",
-                    "query": f"""
-                    SELECT COUNT(*) as null_count
-                    FROM `{self.project_id}.{self.dataset}.{table_name}`
-                    WHERE book_id IS NULL
-                    """,
-                    "max_allowed": 0
-                },
-                {
-                    "name": "Check rating range",
-                    "query": f"""
-                    SELECT COUNT(*) as invalid_count
-                    FROM `{self.project_id}.{self.dataset}.{table_name}`
-                    WHERE rating < 0 OR rating > 5
-                    """,
-                    "max_allowed": 0
-                },
-                {
-                    "name": "Check for duplicate user-book pairs",
-                    "query": f"""
-                    SELECT COUNT(*) as duplicate_count
-                    FROM (
-                        SELECT user_id, book_id, COUNT(*) as cnt
-                        FROM `{self.project_id}.{self.dataset}.{table_name}`
-                        GROUP BY user_id, book_id
-                        HAVING cnt > 1
-                    )
-                    """,
-                    "max_allowed": 0
-                },
-                {
-                    "name": "Check user_id range",
-                    "query": f"""
-                    SELECT COUNT(*) as invalid_count
-                    FROM `{self.project_id}.{self.dataset}.{table_name}`
-                    WHERE user_id < 1
-                    """,
-                    "max_allowed": 0
-                },
-                {
-                    "name": "Check book_id range",
-                    "query": f"""
-                    SELECT COUNT(*) as invalid_count
-                    FROM `{self.project_id}.{self.dataset}.{table_name}`
-                    WHERE book_id < 1
-                    """,
-                    "max_allowed": 0
-                },
-                {
-                    "name": "Check missing value percentage",
-                    "query": f"""
-                    SELECT 
-                        COUNT(*) as total_rows,
-                        SUM(CASE WHEN user_id IS NULL THEN 1 ELSE 0 END) as null_user_id,
-                        SUM(CASE WHEN book_id IS NULL THEN 1 ELSE 0 END) as null_book_id,
-                        SUM(CASE WHEN rating IS NULL THEN 1 ELSE 0 END) as null_rating
-                    FROM `{self.project_id}.{self.dataset}.{table_name}`
-                    """,
-                    "max_allowed": 0.1  # Allow up to 10% missing values for interactions
-                },
-                {
-                    "name": "Check for orphaned book_id references",
-                    "query": f"""
-                    SELECT COUNT(*) as orphaned_count
-                    FROM `{self.project_id}.{self.dataset}.{table_name}` i
-                    LEFT JOIN `{self.project_id}.{self.dataset}.{table_name}` b
-                    ON i.book_id = b.book_id
-                    WHERE b.book_id IS NULL
-                    """,
-                    "max_allowed": 0  # No orphaned references allowed
-                }
-            ]
-            
-            # Run validation queries
-            all_passed = True
-            for validation in validation_queries:
-                try:
-                    result = self.client.query(validation["query"]).to_dataframe(create_bqstorage_client=False)
-                    
-                    if validation["name"] == "Check missing value percentage":
-                        # Special handling for missing value check
-                        total_rows = result['total_rows'].iloc[0]
-                        null_user_id = result['null_user_id'].iloc[0]
-                        null_book_id = result['null_book_id'].iloc[0]
-                        null_rating = result['null_rating'].iloc[0]
-                        
-                        user_id_missing_pct = null_user_id / total_rows if total_rows > 0 else 0
-                        book_id_missing_pct = null_book_id / total_rows if total_rows > 0 else 0
-                        rating_missing_pct = null_rating / total_rows if total_rows > 0 else 0
-                        
-                        if user_id_missing_pct > validation["max_allowed"]:
-                            self.logger.error(f"User ID missing percentage {user_id_missing_pct:.2%} exceeds threshold {validation['max_allowed']:.2%}")
-                            all_passed = False
-                        if book_id_missing_pct > validation["max_allowed"]:
-                            self.logger.error(f"Book ID missing percentage {book_id_missing_pct:.2%} exceeds threshold {validation['max_allowed']:.2%}")
-                            all_passed = False
-                        if rating_missing_pct > validation["max_allowed"]:
-                            self.logger.error(f"Rating missing percentage {rating_missing_pct:.2%} exceeds threshold {validation['max_allowed']:.2%}")
-                            all_passed = False
-                            
-                        self.logger.info(f"Missing value check - User ID: {user_id_missing_pct:.2%}, Book ID: {book_id_missing_pct:.2%}, Rating: {rating_missing_pct:.2%}")
-                    else:
-                        # Standard validation check
-                        invalid_count = result.iloc[0, 0]  # First column, first row
-                        if invalid_count > validation["max_allowed"]:
-                            self.logger.error(f"{validation['name']}: {invalid_count} violations found (max allowed: {validation['max_allowed']})")
-                            all_passed = False
-                        else:
-                            self.logger.info(f"{validation['name']}: PASSED ({invalid_count} violations)")
-                            
-                except Exception as e:
-                    self.logger.error(f"Error running validation '{validation['name']}': {e}")
-                    all_passed = False
-            
-            if all_passed:
-                self.logger.info("Interactions table validation passed")
-                return True
-            else:
-                self.logger.error("Interactions table validation failed")
-                return False
-                
-        except Exception as e:
-            self.logger.error(f"Error validating interactions table: {e}")
-            return False
-
-    def send_failure_email(self, message):
-        """
-        Send email notification for validation failures
-        """
-        try:
-            subject = "[CRITICAL] Data Validation Failed - Goodreads Pipeline"
-            
-            html_content = f"""
-            <h2>Data Validation Failure</h2>
-            <p><strong>Pipeline:</strong> Goodreads Recommendation System</p>
-            <p><strong>Status:</strong> FAILED - Pipeline stopped</p>
-            <p><strong>Error:</strong> {message}</p>
-            
-            <p><strong>Action Required:</strong> Please investigate and fix the data quality issues before re-running the pipeline.</p>
-            <p><em>This is an automated alert from the Goodreads Data Pipeline.</em></p>
-            """
-            
-            send_email(
-                to="7d936ad4-351b-4493-99a7-110ed7b6b2f6@emailhook.site",
-                subject=subject,
-                html_content=html_content
-            )
-            
-            self.logger.info("Validation failure email sent")
-            
-        except Exception as e:
-            self.logger.error(f"Failed to send email: {e}")
-
-    def run_pre_validation(self):
-        """
-        Run pre-cleaning validation
-        """
-        try:
-            self.logger.info("=" * 60)
-            self.logger.info("Pre-Cleaning Data Validation Pipeline")
-            start_time = time.time()
-            self.logger.info(f"Started at: {datetime.now().strftime('%Y-%m-%d %H:%M:%S')}")
-            self.logger.info("=" * 60)
-            
-            result = self.validate_data_quality(use_cleaned_tables=False)
-            
-            end_time = time.time()
-            self.logger.info("=" * 60)
-            self.logger.info(f"Completed at: {datetime.now().strftime('%Y-%m-%d %H:%M:%S')}")
-            self.logger.info(f"Total runtime: {(end_time - start_time):.2f} seconds")
-            self.logger.info("=" * 60)
-            
-            return result
-            
-        except Exception as e:
-            self.logger.error(f"Error in pre-cleaning validation: {e}")
-            raise
-
-    def run_post_validation(self):
-        """
-        Run post-cleaning validation
-        """
-        try:
-            self.logger.info("=" * 60)
-            self.logger.info("Post-Cleaning Data Validation Pipeline")
-            start_time = time.time()
-            self.logger.info(f"Started at: {datetime.now().strftime('%Y-%m-%d %H:%M:%S')}")
-            self.logger.info("=" * 60)
-            
-            result = self.validate_data_quality(use_cleaned_tables=True)
-            
-            end_time = time.time()
-            self.logger.info("=" * 60)
-            self.logger.info(f"Completed at: {datetime.now().strftime('%Y-%m-%d %H:%M:%S')}")
-            self.logger.info(f"Total runtime: {(end_time - start_time):.2f} seconds")
-            self.logger.info("=" * 60)
-            
-            return result
-            
-        except Exception as e:
-            self.logger.error(f"Error in post-cleaning validation: {e}")
-            raise
-
-def main_pre_validation():
-    """
-    Pre-cleaning validation function - validates source tables
-    """
-    anomaly_detector = AnomalyDetection()
-    return anomaly_detector.run_pre_validation()
-
-def main_post_validation():
-    """
-    Post-cleaning validation function - validates cleaned tables
-    """
-    anomaly_detector = AnomalyDetection()
-    return anomaly_detector.run_post_validation()
-
-def main(use_cleaned_tables=False):
-    """
-    Main function called by Airflow DAG
-    Args:
-        use_cleaned_tables (bool): If True, validate cleaned tables; if False, validate source tables
-    """
-    anomaly_detector = AnomalyDetection()
-    if use_cleaned_tables:
-        return anomaly_detector.run_post_validation()
-    else:
-        return anomaly_detector.run_pre_validation()
-
-if __name__ == "__main__":
+"""
+Anomaly Detection using BigQuery for Goodreads Data Pipeline
+Performs data quality validation using BigQuery SQL queries
+"""
+
+import os
+import pandas as pd
+from google.cloud import bigquery
+from airflow.utils.email import send_email
+from datapipeline.scripts.logger_setup import get_logger
+import time
+from datetime import datetime
+
+class AnomalyDetection:
+    
+    def __init__(self):
+        # Set Google Application Credentials
+        os.environ["GOOGLE_APPLICATION_CREDENTIALS"] = os.environ.get("AIRFLOW_HOME")+"/gcp_credentials.json"
+        
+        # Logging configuration
+        self.logger = get_logger("anomaly_detection")
+        
+        # BigQuery client
+        self.client = bigquery.Client()
+        self.project_id = self.client.project
+        self.dataset = "books"
+
+    def validate_data_quality(self, use_cleaned_tables=False):
+        """
+        Data quality validation using BigQuery SQL queries
+        Args:
+            use_cleaned_tables (bool): If True, validate cleaned tables; if False, validate source tables
+        """
+        try:
+            validation_type = "cleaned" if use_cleaned_tables else "source"
+            self.logger.info(f"Starting BigQuery data validation for {validation_type} tables...")
+            
+            # Validate books table
+            books_success = self.validate_books_with_bigquery(use_cleaned_tables)
+            
+            # Validate interactions table  
+            interactions_success = self.validate_interactions_with_bigquery(use_cleaned_tables)
+            
+            # Check overall success
+            if not books_success or not interactions_success:
+                self.send_failure_email(f"Data validation failed for {validation_type} tables - check logs for details")
+                raise Exception(f"Data validation failed for {validation_type} tables - critical issues found")
+            
+            self.logger.info(f"All {validation_type} data quality validations passed")
+            return True
+            
+        except Exception as e:
+            self.logger.error(f"Data validation failed: {e}")
+            raise
+
+    def get_table_structure(self, table_name):
+        """
+        Get table structure from BigQuery INFORMATION_SCHEMA
+        """
+        try:
+            columns_info = self.client.query(f"""
+                SELECT column_name, data_type
+                FROM `{self.project_id}.{self.dataset}.INFORMATION_SCHEMA.COLUMNS`
+                WHERE table_name = '{table_name}'
+                ORDER BY ordinal_position
+            """).to_dataframe(create_bqstorage_client=False)
+            
+            self.logger.info(f"Retrieved {len(columns_info)} columns for table {table_name}")
+            return columns_info
+        except Exception as e:
+            self.logger.error(f"Error fetching table structure for {table_name}: {e}")
+            return None
+
+    def validate_books_with_bigquery(self, use_cleaned_tables=False):
+        """
+        Validate books table using BigQuery SQL queries
+        Args:
+            use_cleaned_tables (bool): If True, validate cleaned table; if False, validate source table
+        """
+        try:
+            # Choose table based on validation type
+            table_name = "goodreads_books_cleaned_staging" if use_cleaned_tables else "goodreads_books_mystery_thriller_crime"
+            
+            self.logger.info(f"Validating books table: {table_name}")
+            
+            # Check if table exists and get row count
+            count_query = f"""
+            SELECT COUNT(*) as row_count
+            FROM `{self.project_id}.{self.dataset}.{table_name}`
+            """
+            count_result = self.client.query(count_query).to_dataframe(create_bqstorage_client=False)
+            row_count = count_result['row_count'].iloc[0]
+            
+            if row_count == 0:
+                self.logger.error("Books table is empty")
+                return False
+            
+            self.logger.info(f"Books table has {row_count} rows")
+            
+            # Data quality validation queries
+            validation_queries = [
+                {
+                    "name": "Check for null book_id",
+                    "query": f"""
+                    SELECT COUNT(*) as null_count
+                    FROM `{self.project_id}.{self.dataset}.{table_name}`
+                    WHERE book_id IS NULL
+                    """,
+                    "max_allowed": 0
+                },
+                {
+                    "name": "Check average_rating range",
+                    "query": f"""
+                    SELECT COUNT(*) as invalid_count
+                    FROM `{self.project_id}.{self.dataset}.{table_name}`
+                    WHERE average_rating < 0 OR average_rating > 5
+                    """,
+                    "max_allowed": 0
+                },
+                {
+                    "name": "Check publication_year range",
+                    "query": f"""
+                    SELECT COUNT(*) as invalid_count
+                    FROM `{self.project_id}.{self.dataset}.{table_name}`
+                    WHERE publication_year < 1000 OR publication_year > 2030
+                    """,
+                    "max_allowed": 0
+                },
+                {
+                    "name": "Check num_pages range",
+                    "query": f"""
+                    SELECT COUNT(*) as invalid_count
+                    FROM `{self.project_id}.{self.dataset}.{table_name}`
+                    WHERE num_pages < 1 OR num_pages > 10000
+                    """,
+                    "max_allowed": 0
+                },
+                {
+                    "name": "Check ratings_count range",
+                    "query": f"""
+                    SELECT COUNT(*) as invalid_count
+                    FROM `{self.project_id}.{self.dataset}.{table_name}`
+                    WHERE ratings_count < 0
+                    """,
+                    "max_allowed": 0
+                },
+                {
+                    "name": "Check publication_month range",
+                    "query": f"""
+                    SELECT COUNT(*) as invalid_count
+                    FROM `{self.project_id}.{self.dataset}.{table_name}`
+                    WHERE publication_month < 1 OR publication_month > 12
+                    """,
+                    "max_allowed": 0
+                },
+                {
+                    "name": "Check publication_day range",
+                    "query": f"""
+                    SELECT COUNT(*) as invalid_count
+                    FROM `{self.project_id}.{self.dataset}.{table_name}`
+                    WHERE publication_day < 1 OR publication_day > 31
+                    """,
+                    "max_allowed": 0
+                },
+                {
+                    "name": "Check for duplicate book_id",
+                    "query": f"""
+                    SELECT COUNT(*) as duplicate_count
+                    FROM (
+                        SELECT book_id, COUNT(*) as cnt
+                        FROM `{self.project_id}.{self.dataset}.{table_name}`
+                        GROUP BY book_id
+                        HAVING cnt > 1
+                    )
+                    """,
+                    "max_allowed": 0
+                },
+                {
+                    "name": "Check missing value percentage",
+                    "query": f"""
+                    SELECT 
+                        COUNT(*) as total_rows,
+                        SUM(CASE WHEN title IS NULL THEN 1 ELSE 0 END) as null_title,
+                        SUM(CASE WHEN average_rating IS NULL THEN 1 ELSE 0 END) as null_rating,
+                        SUM(CASE WHEN publication_year IS NULL THEN 1 ELSE 0 END) as null_year
+                    FROM `{self.project_id}.{self.dataset}.{table_name}`
+                    """,
+                    "max_allowed": 0.2  # Allow up to 20% missing values
+                }
+            ]
+            
+            # Run validation queries
+            all_passed = True
+            for validation in validation_queries:
+                try:
+                    result = self.client.query(validation["query"]).to_dataframe(create_bqstorage_client=False)
+                    
+                    if validation["name"] == "Check missing value percentage":
+                        # Special handling for missing value check
+                        total_rows = result['total_rows'].iloc[0]
+                        null_title = result['null_title'].iloc[0]
+                        null_rating = result['null_rating'].iloc[0]
+                        null_year = result['null_year'].iloc[0]
+                        
+                        title_missing_pct = null_title / total_rows if total_rows > 0 else 0
+                        rating_missing_pct = null_rating / total_rows if total_rows > 0 else 0
+                        year_missing_pct = null_year / total_rows if total_rows > 0 else 0
+                        
+                        if title_missing_pct > validation["max_allowed"]:
+                            self.logger.error(f"Title missing percentage {title_missing_pct:.2%} exceeds threshold {validation['max_allowed']:.2%}")
+                            all_passed = False
+                        if rating_missing_pct > validation["max_allowed"]:
+                            self.logger.error(f"Rating missing percentage {rating_missing_pct:.2%} exceeds threshold {validation['max_allowed']:.2%}")
+                            all_passed = False
+                        if year_missing_pct > validation["max_allowed"]:
+                            self.logger.error(f"Year missing percentage {year_missing_pct:.2%} exceeds threshold {validation['max_allowed']:.2%}")
+                            all_passed = False
+                            
+                        self.logger.info(f"Missing value check - Title: {title_missing_pct:.2%}, Rating: {rating_missing_pct:.2%}, Year: {year_missing_pct:.2%}")
+                    else:
+                        # Standard validation check
+                        invalid_count = result.iloc[0, 0]  # First column, first row
+                        if invalid_count > validation["max_allowed"]:
+                            self.logger.error(f"{validation['name']}: {invalid_count} violations found (max allowed: {validation['max_allowed']})")
+                            all_passed = False
+                        else:
+                            self.logger.info(f"{validation['name']}: PASSED ({invalid_count} violations)")
+                            
+                except Exception as e:
+                    self.logger.error(f"Error running validation '{validation['name']}': {e}")
+                    all_passed = False
+            
+            if all_passed:
+                self.logger.info("Books table validation passed")
+                return True
+            else:
+                self.logger.error("Books table validation failed")
+                return False
+                
+        except Exception as e:
+            self.logger.error(f"Error validating books table: {e}")
+            return False
+
+    def validate_interactions_with_bigquery(self, use_cleaned_tables=False):
+        """
+        Validate interactions table using BigQuery SQL queries
+        Args:
+            use_cleaned_tables (bool): If True, validate cleaned table; if False, validate source table
+        """
+        try:
+            # Choose table based on validation type
+            table_name = "goodreads_interactions_cleaned_staging" if use_cleaned_tables else "goodreads_interactions_mystery_thriller_crime"
+            
+            self.logger.info(f"Validating interactions table: {table_name}")
+            
+            # Check if table exists and get row count
+            count_query = f"""
+            SELECT COUNT(*) as row_count
+            FROM `{self.project_id}.{self.dataset}.{table_name}`
+            """
+            count_result = self.client.query(count_query).to_dataframe(create_bqstorage_client=False)
+            row_count = count_result['row_count'].iloc[0]
+            
+            if row_count == 0:
+                self.logger.error("Interactions table is empty")
+                return False
+            
+            self.logger.info(f"Interactions table has {row_count} rows")
+            
+            # Data quality validation queries
+            validation_queries = [
+                {
+                    "name": "Check for null user_id",
+                    "query": f"""
+                    SELECT COUNT(*) as null_count
+                    FROM `{self.project_id}.{self.dataset}.{table_name}`
+                    WHERE user_id IS NULL
+                    """,
+                    "max_allowed": 0
+                },
+                {
+                    "name": "Check for null book_id",
+                    "query": f"""
+                    SELECT COUNT(*) as null_count
+                    FROM `{self.project_id}.{self.dataset}.{table_name}`
+                    WHERE book_id IS NULL
+                    """,
+                    "max_allowed": 0
+                },
+                {
+                    "name": "Check rating range",
+                    "query": f"""
+                    SELECT COUNT(*) as invalid_count
+                    FROM `{self.project_id}.{self.dataset}.{table_name}`
+                    WHERE rating < 0 OR rating > 5
+                    """,
+                    "max_allowed": 0
+                },
+                {
+                    "name": "Check for duplicate user-book pairs",
+                    "query": f"""
+                    SELECT COUNT(*) as duplicate_count
+                    FROM (
+                        SELECT user_id, book_id, COUNT(*) as cnt
+                        FROM `{self.project_id}.{self.dataset}.{table_name}`
+                        GROUP BY user_id, book_id
+                        HAVING cnt > 1
+                    )
+                    """,
+                    "max_allowed": 0
+                },
+                {
+                    "name": "Check user_id range",
+                    "query": f"""
+                    SELECT COUNT(*) as invalid_count
+                    FROM `{self.project_id}.{self.dataset}.{table_name}`
+                    WHERE user_id < 1
+                    """,
+                    "max_allowed": 0
+                },
+                {
+                    "name": "Check book_id range",
+                    "query": f"""
+                    SELECT COUNT(*) as invalid_count
+                    FROM `{self.project_id}.{self.dataset}.{table_name}`
+                    WHERE book_id < 1
+                    """,
+                    "max_allowed": 0
+                },
+                {
+                    "name": "Check missing value percentage",
+                    "query": f"""
+                    SELECT 
+                        COUNT(*) as total_rows,
+                        SUM(CASE WHEN user_id IS NULL THEN 1 ELSE 0 END) as null_user_id,
+                        SUM(CASE WHEN book_id IS NULL THEN 1 ELSE 0 END) as null_book_id,
+                        SUM(CASE WHEN rating IS NULL THEN 1 ELSE 0 END) as null_rating
+                    FROM `{self.project_id}.{self.dataset}.{table_name}`
+                    """,
+                    "max_allowed": 0.1  # Allow up to 10% missing values for interactions
+                },
+                {
+                    "name": "Check for orphaned book_id references",
+                    "query": f"""
+                    SELECT COUNT(*) as orphaned_count
+                    FROM `{self.project_id}.{self.dataset}.{table_name}` i
+                    LEFT JOIN `{self.project_id}.{self.dataset}.{table_name}` b
+                    ON i.book_id = b.book_id
+                    WHERE b.book_id IS NULL
+                    """,
+                    "max_allowed": 0  # No orphaned references allowed
+                }
+            ]
+            
+            # Run validation queries
+            all_passed = True
+            for validation in validation_queries:
+                try:
+                    result = self.client.query(validation["query"]).to_dataframe(create_bqstorage_client=False)
+                    
+                    if validation["name"] == "Check missing value percentage":
+                        # Special handling for missing value check
+                        total_rows = result['total_rows'].iloc[0]
+                        null_user_id = result['null_user_id'].iloc[0]
+                        null_book_id = result['null_book_id'].iloc[0]
+                        null_rating = result['null_rating'].iloc[0]
+                        
+                        user_id_missing_pct = null_user_id / total_rows if total_rows > 0 else 0
+                        book_id_missing_pct = null_book_id / total_rows if total_rows > 0 else 0
+                        rating_missing_pct = null_rating / total_rows if total_rows > 0 else 0
+                        
+                        if user_id_missing_pct > validation["max_allowed"]:
+                            self.logger.error(f"User ID missing percentage {user_id_missing_pct:.2%} exceeds threshold {validation['max_allowed']:.2%}")
+                            all_passed = False
+                        if book_id_missing_pct > validation["max_allowed"]:
+                            self.logger.error(f"Book ID missing percentage {book_id_missing_pct:.2%} exceeds threshold {validation['max_allowed']:.2%}")
+                            all_passed = False
+                        if rating_missing_pct > validation["max_allowed"]:
+                            self.logger.error(f"Rating missing percentage {rating_missing_pct:.2%} exceeds threshold {validation['max_allowed']:.2%}")
+                            all_passed = False
+                            
+                        self.logger.info(f"Missing value check - User ID: {user_id_missing_pct:.2%}, Book ID: {book_id_missing_pct:.2%}, Rating: {rating_missing_pct:.2%}")
+                    else:
+                        # Standard validation check
+                        invalid_count = result.iloc[0, 0]  # First column, first row
+                        if invalid_count > validation["max_allowed"]:
+                            self.logger.error(f"{validation['name']}: {invalid_count} violations found (max allowed: {validation['max_allowed']})")
+                            all_passed = False
+                        else:
+                            self.logger.info(f"{validation['name']}: PASSED ({invalid_count} violations)")
+                            
+                except Exception as e:
+                    self.logger.error(f"Error running validation '{validation['name']}': {e}")
+                    all_passed = False
+            
+            if all_passed:
+                self.logger.info("Interactions table validation passed")
+                return True
+            else:
+                self.logger.error("Interactions table validation failed")
+                return False
+                
+        except Exception as e:
+            self.logger.error(f"Error validating interactions table: {e}")
+            return False
+
+    def send_failure_email(self, message):
+        """
+        Send email notification for validation failures
+        """
+        try:
+            subject = "[CRITICAL] Data Validation Failed - Goodreads Pipeline"
+            
+            html_content = f"""
+            <h2>Data Validation Failure</h2>
+            <p><strong>Pipeline:</strong> Goodreads Recommendation System</p>
+            <p><strong>Status:</strong> FAILED - Pipeline stopped</p>
+            <p><strong>Error:</strong> {message}</p>
+            
+            <p><strong>Action Required:</strong> Please investigate and fix the data quality issues before re-running the pipeline.</p>
+            <p><em>This is an automated alert from the Goodreads Data Pipeline.</em></p>
+            """
+            
+            send_email(
+                to="7d936ad4-351b-4493-99a7-110ed7b6b2f6@emailhook.site",
+                subject=subject,
+                html_content=html_content
+            )
+            
+            self.logger.info("Validation failure email sent")
+            
+        except Exception as e:
+            self.logger.error(f"Failed to send email: {e}")
+
+    def run_pre_validation(self):
+        """
+        Run pre-cleaning validation
+        """
+        try:
+            self.logger.info("=" * 60)
+            self.logger.info("Pre-Cleaning Data Validation Pipeline")
+            start_time = time.time()
+            self.logger.info(f"Started at: {datetime.now().strftime('%Y-%m-%d %H:%M:%S')}")
+            self.logger.info("=" * 60)
+            
+            result = self.validate_data_quality(use_cleaned_tables=False)
+            
+            end_time = time.time()
+            self.logger.info("=" * 60)
+            self.logger.info(f"Completed at: {datetime.now().strftime('%Y-%m-%d %H:%M:%S')}")
+            self.logger.info(f"Total runtime: {(end_time - start_time):.2f} seconds")
+            self.logger.info("=" * 60)
+            
+            return result
+            
+        except Exception as e:
+            self.logger.error(f"Error in pre-cleaning validation: {e}")
+            raise
+
+    def run_post_validation(self):
+        """
+        Run post-cleaning validation
+        """
+        try:
+            self.logger.info("=" * 60)
+            self.logger.info("Post-Cleaning Data Validation Pipeline")
+            start_time = time.time()
+            self.logger.info(f"Started at: {datetime.now().strftime('%Y-%m-%d %H:%M:%S')}")
+            self.logger.info("=" * 60)
+            
+            result = self.validate_data_quality(use_cleaned_tables=True)
+            
+            end_time = time.time()
+            self.logger.info("=" * 60)
+            self.logger.info(f"Completed at: {datetime.now().strftime('%Y-%m-%d %H:%M:%S')}")
+            self.logger.info(f"Total runtime: {(end_time - start_time):.2f} seconds")
+            self.logger.info("=" * 60)
+            
+            return result
+            
+        except Exception as e:
+            self.logger.error(f"Error in post-cleaning validation: {e}")
+            raise
+
+def main_pre_validation():
+    """
+    Pre-cleaning validation function - validates source tables
+    """
+    anomaly_detector = AnomalyDetection()
+    return anomaly_detector.run_pre_validation()
+
+def main_post_validation():
+    """
+    Post-cleaning validation function - validates cleaned tables
+    """
+    anomaly_detector = AnomalyDetection()
+    return anomaly_detector.run_post_validation()
+
+def main(use_cleaned_tables=False):
+    """
+    Main function called by Airflow DAG
+    Args:
+        use_cleaned_tables (bool): If True, validate cleaned tables; if False, validate source tables
+    """
+    anomaly_detector = AnomalyDetection()
+    if use_cleaned_tables:
+        return anomaly_detector.run_post_validation()
+    else:
+        return anomaly_detector.run_pre_validation()
+
+if __name__ == "__main__":
     main()